--- conflicted
+++ resolved
@@ -51,19 +51,9 @@
             )
             print(res)
             output_dir = HydraConfig.get().runtime.output_dir
-<<<<<<< HEAD
 
-            # How to check the log files?
-            writer = SummaryWriter(
-                log_dir=os.path.join(
-                    output_dir,
-                    f"patch_size={cfg.patch_size}",
-                    f"context_length={cfg.context_length}",
-                )
-            )
-=======
             writer = SummaryWriter(log_dir=output_dir)
->>>>>>> 667356ad
+            
             for name, metric in res.to_dict("records")[0].items():
                 writer.add_scalar(f"{metadata.split}_metrics/{name}", metric)
             writer.close()
